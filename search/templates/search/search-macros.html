--- conflicted
+++ resolved
@@ -129,11 +129,10 @@
 
 {% for result in results %}
   <li class="arxiv-result">
-<<<<<<< HEAD
     <div class="level is-marginless">
       <p class="list-title level-left">
-        <a href="{{ external_url('browse', 'abstract', paper_id=result.paper_id_v) }}">arXiv: {{ result.paper_id_v }}</a>
-        <span>&nbsp;[<a href="{{ external_url('browse', 'pdf', paper_id=result.paper_id) }}">pdf</a>]&nbsp;</span>
+        <a href="{{ external_url('browse', 'abstract', paper_id=result.paper_id_v) }}">arXiv:{{ result.paper_id_v }}</a>
+        <span>&nbsp;{{ paper_format_links(result, external_url) }}&nbsp;</span>
 
         <span class="tag is-small is-link">{{ result.primary_classification.category.id }}</span>
         {% if result.secondary_category %}
@@ -141,9 +140,7 @@
             <span class="tag is-small is-grey">{{ secondary.archive }} {{ secondary.category }}</span>
           {% endfor %}
         {% endif -%}
-        {% if result.latest %}
-          <span class="has-text-grey is-size-7">&nbsp;Version {{ result.version }} of {{ result.latest_version }}</span>
-        {% endif %}
+        {% if not result.is_current %}<span class="has-text-grey is-size-7">Version {{ result.version }} of {{ result.latest_version }}</span>{% endif %}
       </p>
       {% if result.doi %}
       <div class="field is-grouped is-grouped-multiline level-right">
@@ -158,16 +155,6 @@
       </div>
       {% endif %}
     </div>
-=======
-    <p class="list-title"><a href="{{ external_url('browse', 'abstract', paper_id=result.paper_id_v) }}">arXiv:{{ result.paper_id_v }}</a> {{ paper_format_links(result, external_url) }} <span class="tag is-small is-link">{{ result.primary_classification.category.id }}</span>
-    {% if result.secondary_category %}
-      {% for secondary in result.secondary_category %}
-        <span class="tag is-small is-grey">{{ secondary.archive }} {{ secondary.category }}</span>
-      {% endfor %}
-    {% endif -%}
-    {% if not result.is_current %}<span class="has-text-grey is-size-7">Version {{ result.version }} of {{ result.latest_version }}</span>{% endif %}
-    </p>
->>>>>>> a007de46
     {# Note: mathjax class should be applied to any element that requires MathJax processing #}
     <p class="title is-5 mathjax">
 
@@ -188,7 +175,6 @@
       {% endfor -%}
       {% if result.authors | length > 25 %}, et al. ({{ result.authors | length - 25 }} additional authors not shown){% endif %}
     </p>
-<<<<<<< HEAD
     <p class="abstract mathjax  is-size-7">
       <span class="has-text-black-bis has-text-weight-semibold">Abstract</span>:
         <span class="abstract-short has-text-grey-dark" id="{{result.id}}-abstract-short" style="display: inline;">
@@ -230,10 +216,6 @@
       </p>
     {% endif %}
 
-=======
-    <p>Submitted {{ result.submitted_date.strftime('%-d %B, %Y at %H:%M:%S %Z') }}{% if result.version > 1 %}; <a class="has-text-weight-bold" href="{{ external_url('browse', 'abstract', paper_id=result.paper_id) }}v1">v1</a> submitted {{ result.submitted_date_first.strftime('%-d %B, %Y at %H:%M:%S %Z') }}{% endif %}. {% if result.latest %}<span class="has-text-weight-bold">Latest version: <a href="{{ external_url('browse', 'abstract', paper_id=result.latest) }}">{{ result.latest }}</a></span>{% endif %}</p>
-    {% if result.comments %}<p class="comments">Comments: {{ result.comments }}</p>{% endif %}
->>>>>>> a007de46
     {% if result.journal_ref %}
       <p class="comments is-size-7">
         <span class="has-text-black-bis has-text-weight-semibold">Journal ref:</span>
