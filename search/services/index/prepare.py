--- conflicted
+++ resolved
@@ -10,11 +10,8 @@
 from typing import Any, List, Tuple, Callable, Dict, Optional
 from functools import reduce, wraps
 from operator import ior, iand
-<<<<<<< HEAD
-=======
 import re
 from datetime import datetime
->>>>>>> 5b5fe239
 from string import punctuation
 
 from elasticsearch_dsl import Search, Q, SF
