--- conflicted
+++ resolved
@@ -415,11 +415,6 @@
         current_search = self._apply_sort(query, current_search)
         return current_search
 
-<<<<<<< HEAD
-    def _try_create_index(self) -> None:
-        if not self.mapping:
-            raise MappingError('Mapping not set')
-=======
     def cluster_available(self) -> bool:
         """
         Determine whether or not the ES cluster is available.
@@ -428,7 +423,6 @@
         -------
         bool
         """
->>>>>>> 20b5264d
         try:
             self.es.cluster.health(wait_for_status='yellow', request_timeout=1)
             return True
@@ -491,12 +485,8 @@
         if not self.es.indices.exists(index=self.index):
             self.create_index()
         try:
-<<<<<<< HEAD
             ident = document.id if document.id else document.paper_id
-=======
-            ident = document.get('id', document['paper_id'])
             logger.debug(f'{ident}: index document')
->>>>>>> 20b5264d
             self.es.index(index=self.index, doc_type='document',
                           id=ident, body=document)
         except SerializationError as e:
