"""Provides REST API routes."""

from typing import Dict, Callable
from functools import wraps
from urllib.parse import urljoin, urlparse, parse_qs, urlencode, urlunparse

from flask.json import jsonify
from flask import Blueprint, render_template, redirect, request, url_for
from werkzeug.urls import Href, url_encode
<<<<<<< HEAD
from search.controllers import simple, advanced, authors
from arxiv import status
from arxiv.base import routes as base_routes
=======
>>>>>>> c717ff24

from arxiv import status
from search import logging
from search.controllers import simple, advanced, authors

logger = logging.getLogger(__name__)

blueprint = Blueprint('ui', __name__, url_prefix='/search')


@blueprint.route('/', methods=['GET'])
def search():
    """First pass at a search results page."""
    response, code, headers = simple.search(request.args)
    logger.debug(code)
    if code == status.HTTP_200_OK:
        return render_template("search/search.html", **response)
    elif (code == status.HTTP_301_MOVED_PERMANENTLY
          or code == status.HTTP_303_SEE_OTHER):
        return redirect(headers['Location'], code=code)


@blueprint.route('/advanced', methods=['GET'])
def advanced_search():
    """Advanced search interface."""
    response, code, headers = advanced.search(request.args)
    return render_template("search/advanced_search.html", **response)


@blueprint.route('/authors', methods=['GET'])
def author_search():
    """Author search interface."""
    response, code, headers = authors.search(request.args.copy())
    return render_template("search/author_search.html", **response)


# TODO: we need something more robust here; this is just to get us rolling.
def _browse_url(name, **parameters):
    paper_id = parameters.get('paper_id')
    if paper_id is None:
        return None
    if name == 'abstract':
        route = 'abs'
    elif name == 'pdf':
        route = 'pdf'
    return urljoin('https://arxiv.org', '/%s/%s' % (route, paper_id))


# TODO: we need something more robust here; this is just to get us rolling.
@blueprint.context_processor
def external_url_builder() -> Dict[str, Callable]:
    """Add an external URL builder function to the template context."""
    def external_url(service: str, name: str, **parameters) -> str:
        """Build an URL to external endpoint."""
        if service == 'browse':
            return _browse_url(name, **parameters)
        return None
    return dict(external_url=external_url)


@blueprint.context_processor
def url_for_page_builder() -> Dict[str, Callable]:
    """Add a page URL builder function to the template context."""
    def url_for_page(page: int, page_size: int) -> str:
        """Build an URL to for a search result page."""
        href = Href('/')
        args = request.args.copy()
        args['start'] = (page - 1) * page_size
        return href(request.path, args)
    return dict(url_for_page=url_for_page)


@blueprint.context_processor
def current_url_sans_parameters_builder() -> Dict[str, Callable]:
    """Add a function to strip GET parameters from the current URL."""
    def current_url_sans_parameters(*params_to_remove: str) -> str:
        """Get the current URL with ``param`` removed from GET parameters."""
        scheme, netloc, path, params, query, fragment = urlparse(request.path)
        query_params = request.args.copy()
        for param in params_to_remove:
            query_params.pop(param, None)
        query = url_encode(query_params)
        return urlunparse((scheme, netloc, path, params, query, fragment))
    return dict(current_url_sans_parameters=current_url_sans_parameters)


@wraps(base_routes.config_url_builder)
@blueprint.context_processor
def config_url_builder() -> Dict[str, Callable]:
    return base_routes.config_url_builder()<|MERGE_RESOLUTION|>--- conflicted
+++ resolved
@@ -7,14 +7,9 @@
 from flask.json import jsonify
 from flask import Blueprint, render_template, redirect, request, url_for
 from werkzeug.urls import Href, url_encode
-<<<<<<< HEAD
-from search.controllers import simple, advanced, authors
+
 from arxiv import status
 from arxiv.base import routes as base_routes
-=======
->>>>>>> c717ff24
-
-from arxiv import status
 from search import logging
 from search.controllers import simple, advanced, authors
 
