{
  "settings": {
    "analysis": {
      "analyzer": {
        "simple": {
          "type": "custom",
          "tokenizer": "standard",
          "filter": [
            "lowercase"
          ]
        },
        "tex_analyzer": {
          "type": "custom",
          "tokenizer": "tex_tokenizer"
        }
      },
      "tokenizer": {
        "tex_tokenizer": {
          "type": "pattern",
          "pattern": "\\$([^\\$]+)\\$",
          "group": 1
        }
      },
      "normalizer": {
        "simple": {
          "filter": [
            "lowercase"
          ]
        },
        "folding": {
          "filter": [
            "icu_folding",
            "lowercase"
          ]
        }
      }
    }
  },
  "mappings": {
    "document": {
      "dynamic": "false",
      "properties": {
        "abs_categories": {
          "type": "keyword"
        },
        "abstract": {
          "type": "text",
          "analyzer": "standard",
          "fields": {
            "english": {
              "type": "text",
              "analyzer": "english"
            },
            "tex": {
              "type": "text",
              "analyzer": "tex_analyzer"
            }
          }
        },
        "acm_class": {
          "type": "keyword"
        },
        "authors": {
          "type": "nested",
          "properties": {
            "first_name": {
              "type": "keyword",
              "normalizer": "simple",
              "fields": {
                "folded": {
                  "type": "keyword",
                  "normalizer": "folding"
                }
              }
            },
            "last_name": {
              "type": "keyword",
              "normalizer": "simple",
              "fields": {
                "folded": {
                  "type": "keyword",
                  "normalizer": "folding"
                }
              }
            },
            "initials": {
              "type": "keyword",
              "normalizer": "simple",
              "fields": {
                "folded": {
                  "type": "keyword",
                  "normalizer": "folding"
                }
              }
            },
            "full_name": {
              "type": "text"
            },
            "suffix": {
              "type": "keyword"
            },
            "author_id": {
              "type": "keyword"
            },
            "orcid": {
              "type": "keyword"
            },
            "affiliation": {
              "type": "text"
            }
          }
        },
        "owners": {
          "type": "nested",
          "properties": {
            "first_name": {
              "type": "keyword",
              "normalizer": "simple",
              "fields": {
                "folded": {
                  "type": "keyword",
                  "normalizer": "folding"
                }
              }
            },
            "last_name": {
              "type": "keyword",
              "normalizer": "simple",
              "fields": {
                "folded": {
                  "type": "keyword",
                  "normalizer": "folding"
                }
              }
            },
            "suffix": {
              "type": "keyword"
            },
            "author_id": {
              "type": "keyword"
            },
            "orcid": {
              "type": "keyword"
            },
            "affiliation": {
              "type": "text"
            }
          }
        },
        "comments": {
          "type": "text"
        },
        "submitted_date": {
          "type": "date",
          "format": "strict_date_time_no_millis"
        },
        "submitted_date_latest": {
          "type": "date",
          "format": "strict_date_time_no_millis"
        },
        "submitted_date_first": {
          "type": "date",
          "format": "strict_date_time_no_millis"
        },
        "submitted_date_all": {
          "type": "date",
          "format": "strict_date_time_no_millis"
        },
        "updated_date": {
          "type": "date",
          "format": "strict_date_time_no_millis"
        },
        "modified_date": {
          "type": "date",
          "format": "strict_date_time_no_millis"
        },
        "announced_date_first": {
          "type": "date",
          "format": "year_month"
        },
        "doi": {
          "type": "keyword"
        },
        "formats": {
          "type": "keyword"
        },
        "document_id": {
          "type": "integer"
        },
        "is_current": {
          "type": "boolean"
        },
        "is_withdrawn": {
          "type": "boolean"
        },
        "journal_ref": {
          "type": "text"
        },
        "license": {
          "properties": {
            "uri": {
              "type": "keyword"
            },
            "label": {
              "type": "keyword"
            }
          }
        },
        "metadata_id": {
          "type": "keyword"
        },
        "msc_class": {
          "type": "keyword"
        },
        "paper_id": {
          "type": "keyword"
        },
        "paper_id_v": {
          "type": "keyword"
        },
        "primary_classification": {
          "type": "object",
          "properties": {
            "group": {
              "type": "object",
              "properties": {
                "id": {
                  "type": "keyword"
                },
                "name": {
                  "type": "keyword"
                }
              }
            },
            "archive": {
              "type": "object",
              "properties": {
                "id": {
                  "type": "keyword"
                },
                "name": {
                  "type": "keyword"
                }
              }
            },
            "category": {
              "type": "object",
              "properties": {
                "id": {
                  "type": "keyword"
                },
                "name": {
                  "type": "keyword"
                }
              }
            }
          }
        },
        "secondary_classification": {
          "type": "nested",
          "properties": {
            "group": {
              "type": "object",
              "properties": {
                "id": {
                  "type": "keyword"
                },
                "name": {
                  "type": "keyword"
                }
              }
            },
            "archive": {
              "type": "object",
              "properties": {
                "id": {
                  "type": "keyword"
                },
                "name": {
                  "type": "keyword"
                }
              }
            },
            "category": {
              "type": "object",
              "properties": {
                "id": {
                  "type": "keyword"
                },
                "name": {
                  "type": "keyword"
                }
              }
            }
          }
        },
        "proxy": {
          "type": "keyword"
        },
        "source": {
          "properties": {
            "flags": {
              "type": "keyword"
            },
            "format": {
              "type": "keyword"
            },
            "size_bytes": {
              "type": "integer"
            }
          }
        },
        "submitter": {
          "type": "object",
          "properties": {
            "email": {
              "type": "keyword"
            },
            "name": {
              "type": "keyword",
              "normalizer": "simple",
              "fields": {
                "folded": {
                  "type": "keyword",
                  "normalizer": "folding"
                }
              }
            },
            "submitter_id": {
              "type": "integer"
            },
            "is_author": {
              "type": "boolean"
            },
            "author_id": {
              "type": "keyword"
            },
            "orcid": {
              "type": "keyword"
            }
          }
        },
        "title": {
          "type": "text",
          "analyzer": "simple",
          "search_analyzer": "standard",
          "search_quote_analyzer": "simple",
          "fields": {
            "english": {
              "type": "text",
              "analyzer": "english"
            },
            "tex": {
              "type": "text",
              "analyzer": "tex_analyzer"
            },
            "keyword": {
<<<<<<< HEAD
              "type": "keyword",
              "analyzer": "english"
=======
              "type": "keyword"
>>>>>>> 38a37ba9
            }
          }
        },
        "version": {
          "type": "integer"
        },
        "fulltext": {
          "type": "text"
        }
      }
    }
  }
}<|MERGE_RESOLUTION|>--- conflicted
+++ resolved
@@ -355,12 +355,8 @@
               "analyzer": "tex_analyzer"
             },
             "keyword": {
-<<<<<<< HEAD
               "type": "keyword",
               "analyzer": "english"
-=======
-              "type": "keyword"
->>>>>>> 38a37ba9
             }
           }
         },
