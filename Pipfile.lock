--- conflicted
+++ resolved
@@ -1,11 +1,7 @@
 {
     "_meta": {
         "hash": {
-<<<<<<< HEAD
-            "sha256": "4b4a1661877d9be4cf0a806dba4a1af3ccc0ae1bd9171b61645cc477d4aa3f4c"
-=======
-            "sha256": "d57667adfa4197b5f9862cde33e2288f7b312214f844a2d2466597a07024ee6f"
->>>>>>> ddb1dfa4
+            "sha256": "2b0a0d25fc787e723b5e87588722f6efc87d9dce9dd68d1815602c7f54d28aa5"
         },
         "pipfile-spec": 6,
         "requires": {},
@@ -34,7 +30,8 @@
         },
         "backports-datetime-fromisoformat": {
             "hashes": [
-                "sha256:9577a2a9486cd7383a5f58b23bb8e81cf0821dbbc0eb7c87d3fa198c1df40f5c"
+                "sha256:9577a2a9486cd7383a5f58b23bb8e81cf0821dbbc0eb7c87d3fa198c1df40f5c",
+                "sha256:d2ad6bdcd7d4659a0ab933389219c291442071e6ddfc4b1207a6e45c7bdae18b"
             ],
             "version": "==1.0.0"
         },
@@ -97,17 +94,13 @@
         "coverage": {
             "hashes": [
                 "sha256:007eeef7e23f9473622f7d94a3e029a45d55a92a1f083f0f3512f5ab9a669b05",
-                "sha256:0388c12539372bb92d6dde68b4627f0300d948965bbb7fc104924d715fdc0965",
                 "sha256:079248312838c4c8f3494934ab7382a42d42d5f365f0cf7516f938dbb3f53f3f",
                 "sha256:17307429935f96c986a1b1674f78079528833410750321d22b5fb35d1883828e",
-                "sha256:1afccd7e27cac1b9617be8c769f6d8a6d363699c9b86820f40c74cfb3328921c",
                 "sha256:2ad357d12971e77360034c1596011a03f50c0f9e1ecd12e081342b8d1aee2236",
-                "sha256:2b4d7f03a8a6632598cbc5df15bbca9f778c43db7cf1a838f4fa2c8599a8691a",
                 "sha256:2e1a5c6adebb93c3b175103c2f855eda957283c10cf937d791d81bef8872d6ca",
                 "sha256:309d91bd7a35063ec7a0e4d75645488bfab3f0b66373e7722f23da7f5b0f34cc",
                 "sha256:358d635b1fc22a425444d52f26287ae5aea9e96e254ff3c59c407426f44574f4",
                 "sha256:3f4d0b3403d3e110d2588c275540649b1841725f5a11a7162620224155d00ba2",
-                "sha256:43a155eb76025c61fc20c3d03b89ca28efa6f5be572ab6110b2fb68eda96bfea",
                 "sha256:493082f104b5ca920e97a485913de254cbe351900deed72d4264571c73464cd0",
                 "sha256:4c4f368ffe1c2e7602359c2c50233269f3abe1c48ca6b288dcd0fb1d1c679733",
                 "sha256:5ff16548492e8a12e65ff3d55857ccd818584ed587a6c2898a9ebbe09a880674",
@@ -118,11 +111,8 @@
                 "sha256:845fddf89dca1e94abe168760a38271abfc2e31863fbb4ada7f9a99337d7c3dc",
                 "sha256:87d942863fe74b1c3be83a045996addf1639218c2cb89c5da18c06c0fe3917ea",
                 "sha256:9721f1b7275d3112dc7ccf63f0553c769f09b5c25a26ee45872c7f5c09edf6c1",
-                "sha256:a4497faa4f1c0fc365ba05eaecfb6b5d24e3c8c72e95938f9524e29dadb15e76",
                 "sha256:a7cfaebd8f24c2b537fa6a271229b051cdac9c1734bb6f939ccfc7c055689baa",
-                "sha256:ab3508df9a92c1d3362343d235420d08e2662969b83134f8a97dc1451cbe5e84",
                 "sha256:b0059630ca5c6b297690a6bf57bf2fdac1395c24b7935fd73ee64190276b743b",
-                "sha256:b6cebae1502ce5b87d7c6f532fa90ab345cfbda62b95aeea4e431e164d498a3d",
                 "sha256:bd4800e32b4c8d99c3a2c943f1ac430cbf80658d884123d19639bcde90dad44a",
                 "sha256:cdd92dd9471e624cd1d8c1a2703d25f114b59b736b0f1f659a98414e535ffb3d",
                 "sha256:d00e29b78ff610d300b2c37049a41234d48ea4f2d2581759ebcf67caaf731c31",
@@ -134,8 +124,7 @@
                 "sha256:f29841e865590af72c4b90d7b5b8e93fd560f5dea436c1d5ee8053788f9285de",
                 "sha256:f3a5c6d054c531536a83521c00e5d4004f1e126e2e2556ce399bef4180fbe540",
                 "sha256:f87f522bde5540d8a4b11df80058281ac38c44b13ce29ced1e294963dd51a8f8",
-                "sha256:f8c55dd0f56d3d618dfacf129e010cbe5d5f94b6951c1b2f13ab1a2f79c284da",
-                "sha256:f98b461cb59f117887aa634a66022c0bd394278245ed51189f63a036516e32de"
+                "sha256:f8c55dd0f56d3d618dfacf129e010cbe5d5f94b6951c1b2f13ab1a2f79c284da"
             ],
             "index": "pypi",
             "version": "==4.4.2"
@@ -166,11 +155,11 @@
         },
         "elasticsearch": {
             "hashes": [
-                "sha256:1f0f633e3b500d5042424f75a505badf8c4b9962c1b4734cdfb3087fb67920be",
-                "sha256:fb5ab15ee283f104b5a7a5695c7e879cb2927e4eb5aed9c530811590b41259ad"
-            ],
-            "index": "pypi",
-            "version": "==6.4.0"
+                "sha256:24c93ba3bb078328c70137c31d9bfcfa152f61c3df64823b99b25307123611df",
+                "sha256:80ff7a1a56920535a9987da333c7e385b2ded27595b6de33860707dab758efbe"
+            ],
+            "index": "pypi",
+            "version": "==6.3.0"
         },
         "elasticsearch-dsl": {
             "hashes": [
@@ -198,8 +187,7 @@
         "flask-s3": {
             "hashes": [
                 "sha256:1d49061d4b78759df763358a901f4ed32bb43f672c9f8e1ec7226793f6ae0fd2",
-                "sha256:23cbbb1db4c29c313455dbe16f25be078d6318f0a11abcbb610f99e116945b62",
-                "sha256:d6e1fc3834f0be74c17e26bb8d0f506f711eb888775ab6af9164c0abb6f4c97c"
+                "sha256:23cbbb1db4c29c313455dbe16f25be078d6318f0a11abcbb610f99e116945b62"
             ],
             "index": "pypi",
             "version": "==0.3.3"
@@ -421,15 +409,8 @@
         },
         "pytz": {
             "hashes": [
-                "sha256:59707844a9825589878236ff2f4e0dc9958511b7ffaae94dc615da07d4a68d33",
-                "sha256:699d18a2a56f19ee5698ab1123bbcc1d269d061996aeb1eda6d89248d3542b82",
-                "sha256:80af0f3008046b9975242012a985f04c5df1f01eed4ec1633d56cc47a75a6a48",
-                "sha256:8cc90340159b5d7ced6f2ba77694d946fc975b09f1a51d93f3ce3bb399396f94",
                 "sha256:c41c62827ce9cafacd6f2f7018e4f83a6f1986e87bfd000b8cfbd4ab5da95f1a",
-                "sha256:d0ef5ef55ed3d37854320d4926b04a4cb42a2e88f71da9ddfdacfde8e364f027",
-                "sha256:dd2e4ca6ce3785c8dd342d1853dd9052b19290d5bf66060846e5dc6b8d6667f7",
-                "sha256:fae4cffc040921b8a2d60c6cf0b5d662c1190fe54d718271db4eb17d44a185b7",
-                "sha256:feb2365914948b8620347784b6b6da356f31c9d03560259070b2f30cff3d469d"
+                "sha256:fae4cffc040921b8a2d60c6cf0b5d662c1190fe54d718271db4eb17d44a185b7"
             ],
             "index": "pypi",
             "version": "==2017.3"
@@ -488,15 +469,9 @@
         },
         "sqlalchemy": {
             "hashes": [
-<<<<<<< HEAD
                 "sha256:c30925d60af95443458ebd7525daf791f55762b106049ae71e18f8dd58084c2f"
             ],
             "version": "==1.3.5"
-=======
-                "sha256:c7fef198b43ef31dfd783d094fd5ee435ce8717592e6784c45ba337254998017"
-            ],
-            "version": "==1.3.4"
->>>>>>> ddb1dfa4
         },
         "thrift": {
             "hashes": [
@@ -536,17 +511,14 @@
                 "sha256:f9202fa138544e13a4ec1a6792c35834250a85958fde1251b6a22e07d1260ae7"
             ],
             "version": "==1.3.5"
-<<<<<<< HEAD
-=======
         },
         "typing-extensions": {
             "hashes": [
-                "sha256:07b2c978670896022a43c4b915df8958bec4a6b84add7f2c87b2b728bda3ba64",
-                "sha256:f3f0e67e1d42de47b5c67c32c9b26641642e9170fe7e292991793705cd5fef7c",
-                "sha256:fb2cd053238d33a8ec939190f30cfd736c00653a85a2919415cecf7dc3d9da71"
-            ],
-            "version": "==3.7.2"
->>>>>>> ddb1dfa4
+                "sha256:2ed632b30bb54fc3941c382decfd0ee4148f5c591651c9272473fea2c6397d95",
+                "sha256:b1edbbf0652660e32ae780ac9433f4231e7339c7f9a8057d0f042fcbcea49b87",
+                "sha256:d8179012ec2c620d3791ca6fe2bf7979d979acdbef1fca0bc56b37411db682ed"
+            ],
+            "version": "==3.7.4"
         },
         "urllib3": {
             "hashes": [
@@ -597,7 +569,6 @@
             "hashes": [
                 "sha256:6560e1e1749f68c64a4b5dee4e091fce798d2f0d84ebe638cf0e0585a343acf4",
                 "sha256:b65db1bbaac9f9f4d190199bb8680af6f6f84fd3769a5ea883df8a91fe68b4c4"
-<<<<<<< HEAD
             ],
             "version": "==2.2.5"
         },
@@ -614,10 +585,6 @@
                 "sha256:f0b870f674851ecbfbbbd364d6b5cbdff9dcedbc7f3f5e18a6891057f21fe399"
             ],
             "version": "==19.1.0"
-=======
-            ],
-            "version": "==2.2.5"
->>>>>>> ddb1dfa4
         },
         "babel": {
             "hashes": [
@@ -645,17 +612,13 @@
         "coverage": {
             "hashes": [
                 "sha256:007eeef7e23f9473622f7d94a3e029a45d55a92a1f083f0f3512f5ab9a669b05",
-                "sha256:0388c12539372bb92d6dde68b4627f0300d948965bbb7fc104924d715fdc0965",
                 "sha256:079248312838c4c8f3494934ab7382a42d42d5f365f0cf7516f938dbb3f53f3f",
                 "sha256:17307429935f96c986a1b1674f78079528833410750321d22b5fb35d1883828e",
-                "sha256:1afccd7e27cac1b9617be8c769f6d8a6d363699c9b86820f40c74cfb3328921c",
                 "sha256:2ad357d12971e77360034c1596011a03f50c0f9e1ecd12e081342b8d1aee2236",
-                "sha256:2b4d7f03a8a6632598cbc5df15bbca9f778c43db7cf1a838f4fa2c8599a8691a",
                 "sha256:2e1a5c6adebb93c3b175103c2f855eda957283c10cf937d791d81bef8872d6ca",
                 "sha256:309d91bd7a35063ec7a0e4d75645488bfab3f0b66373e7722f23da7f5b0f34cc",
                 "sha256:358d635b1fc22a425444d52f26287ae5aea9e96e254ff3c59c407426f44574f4",
                 "sha256:3f4d0b3403d3e110d2588c275540649b1841725f5a11a7162620224155d00ba2",
-                "sha256:43a155eb76025c61fc20c3d03b89ca28efa6f5be572ab6110b2fb68eda96bfea",
                 "sha256:493082f104b5ca920e97a485913de254cbe351900deed72d4264571c73464cd0",
                 "sha256:4c4f368ffe1c2e7602359c2c50233269f3abe1c48ca6b288dcd0fb1d1c679733",
                 "sha256:5ff16548492e8a12e65ff3d55857ccd818584ed587a6c2898a9ebbe09a880674",
@@ -666,11 +629,8 @@
                 "sha256:845fddf89dca1e94abe168760a38271abfc2e31863fbb4ada7f9a99337d7c3dc",
                 "sha256:87d942863fe74b1c3be83a045996addf1639218c2cb89c5da18c06c0fe3917ea",
                 "sha256:9721f1b7275d3112dc7ccf63f0553c769f09b5c25a26ee45872c7f5c09edf6c1",
-                "sha256:a4497faa4f1c0fc365ba05eaecfb6b5d24e3c8c72e95938f9524e29dadb15e76",
                 "sha256:a7cfaebd8f24c2b537fa6a271229b051cdac9c1734bb6f939ccfc7c055689baa",
-                "sha256:ab3508df9a92c1d3362343d235420d08e2662969b83134f8a97dc1451cbe5e84",
                 "sha256:b0059630ca5c6b297690a6bf57bf2fdac1395c24b7935fd73ee64190276b743b",
-                "sha256:b6cebae1502ce5b87d7c6f532fa90ab345cfbda62b95aeea4e431e164d498a3d",
                 "sha256:bd4800e32b4c8d99c3a2c943f1ac430cbf80658d884123d19639bcde90dad44a",
                 "sha256:cdd92dd9471e624cd1d8c1a2703d25f114b59b736b0f1f659a98414e535ffb3d",
                 "sha256:d00e29b78ff610d300b2c37049a41234d48ea4f2d2581759ebcf67caaf731c31",
@@ -682,27 +642,18 @@
                 "sha256:f29841e865590af72c4b90d7b5b8e93fd560f5dea436c1d5ee8053788f9285de",
                 "sha256:f3a5c6d054c531536a83521c00e5d4004f1e126e2e2556ce399bef4180fbe540",
                 "sha256:f87f522bde5540d8a4b11df80058281ac38c44b13ce29ced1e294963dd51a8f8",
-                "sha256:f8c55dd0f56d3d618dfacf129e010cbe5d5f94b6951c1b2f13ab1a2f79c284da",
-                "sha256:f98b461cb59f117887aa634a66022c0bd394278245ed51189f63a036516e32de"
+                "sha256:f8c55dd0f56d3d618dfacf129e010cbe5d5f94b6951c1b2f13ab1a2f79c284da"
             ],
             "index": "pypi",
             "version": "==4.4.2"
         },
         "coveralls": {
             "hashes": [
-<<<<<<< HEAD
                 "sha256:d3d49234bffd41e91b241a69f0ebb9f64d7f0515711a76134d53d4647e7eb509",
                 "sha256:dafabcff87425fa2ab3122dee21229afbb4d6692cfdacc6bb895f7dfa8b2c849"
             ],
             "index": "pypi",
             "version": "==1.8.1"
-=======
-                "sha256:a8de28a5f04e418c7142b8ce6588c3a64245b433c458a5871cb043383667e4f2",
-                "sha256:c5e50b73b980d89308816b597e3e7bdeb0adedf831585d5c4ac967d576f8925d"
-            ],
-            "index": "pypi",
-            "version": "==1.8.0"
->>>>>>> ddb1dfa4
         },
         "docopt": {
             "hashes": [
@@ -743,10 +694,10 @@
         },
         "isort": {
             "hashes": [
-                "sha256:c40744b6bc5162bbb39c1257fe298b7a393861d50978b565f3ccd9cb9de0182a",
-                "sha256:f57abacd059dc3bd666258d1efb0377510a89777fda3e3274e3c01f7c03ae22d"
-            ],
-            "version": "==4.3.20"
+                "sha256:54da7e92468955c4fceacd0c86bd0ec997b0e1ee80d97f67c35a78b719dccab1",
+                "sha256:6e811fcb295968434526407adb8796944f1988c5b65e8139058f2014cbe100fd"
+            ],
+            "version": "==4.3.21"
         },
         "jinja2": {
             "hashes": [
@@ -796,11 +747,11 @@
         },
         "more-itertools": {
             "hashes": [
-                "sha256:2112d2ca570bb7c3e53ea1a35cd5df42bb0fd10c45f0fb97178679c3c03d64c7",
-                "sha256:c3e4748ba1aad8dba30a4886b0b1a2004f9a863837b8654e7059eebf727afa5a"
+                "sha256:3ad685ff8512bf6dc5a8b82ebf73543999b657eded8c11803d9ba6b648986f4d",
+                "sha256:8bb43d1f51ecef60d81854af61a3a880555a14643691cc4b64a6ee269c78f09a"
             ],
             "markers": "python_version > '2.7'",
-            "version": "==7.0.0"
+            "version": "==7.1.0"
         },
         "nose": {
             "hashes": [
@@ -853,7 +804,6 @@
                 "sha256:9b6323ef4ab914af344ba97510e966d64ba91055d6b9afa6b30799340e89cc03"
             ],
             "version": "==2.4.0"
-<<<<<<< HEAD
         },
         "pytest": {
             "hashes": [
@@ -862,20 +812,11 @@
             ],
             "index": "pypi",
             "version": "==4.6.3"
-=======
->>>>>>> ddb1dfa4
         },
         "pytz": {
             "hashes": [
-                "sha256:59707844a9825589878236ff2f4e0dc9958511b7ffaae94dc615da07d4a68d33",
-                "sha256:699d18a2a56f19ee5698ab1123bbcc1d269d061996aeb1eda6d89248d3542b82",
-                "sha256:80af0f3008046b9975242012a985f04c5df1f01eed4ec1633d56cc47a75a6a48",
-                "sha256:8cc90340159b5d7ced6f2ba77694d946fc975b09f1a51d93f3ce3bb399396f94",
                 "sha256:c41c62827ce9cafacd6f2f7018e4f83a6f1986e87bfd000b8cfbd4ab5da95f1a",
-                "sha256:d0ef5ef55ed3d37854320d4926b04a4cb42a2e88f71da9ddfdacfde8e364f027",
-                "sha256:dd2e4ca6ce3785c8dd342d1853dd9052b19290d5bf66060846e5dc6b8d6667f7",
-                "sha256:fae4cffc040921b8a2d60c6cf0b5d662c1190fe54d718271db4eb17d44a185b7",
-                "sha256:feb2365914948b8620347784b6b6da356f31c9d03560259070b2f30cff3d469d"
+                "sha256:fae4cffc040921b8a2d60c6cf0b5d662c1190fe54d718271db4eb17d44a185b7"
             ],
             "index": "pypi",
             "version": "==2017.3"
@@ -905,19 +846,11 @@
         },
         "sphinx": {
             "hashes": [
-<<<<<<< HEAD
                 "sha256:22538e1bbe62b407cf5a8aabe1bb15848aa66bb79559f42f5202bbce6b757a69",
                 "sha256:f9a79e746b87921cabc3baa375199c6076d1270cee53915dbd24fdbeaaacc427"
             ],
             "index": "pypi",
             "version": "==2.1.2"
-=======
-                "sha256:15143166e786c7faa76fa990d3b6b38ebffe081ef81cffd1d656b07f3b28a1fa",
-                "sha256:5fd62ba64235d77a81554d47ff6b17578171b6dbbc992221e9ebc684898fff59"
-            ],
-            "index": "pypi",
-            "version": "==2.1.1"
->>>>>>> ddb1dfa4
         },
         "sphinx-autodoc-typehints": {
             "hashes": [
